// Copyright 2024 MaidSafe.net limited.
//
// This SAFE Network Software is licensed to you under The General Public License (GPL), version 3.
// Unless required by applicable law or agreed to in writing, the SAFE Network Software distributed
// under the GPL Licence is distributed on an "AS IS" BASIS, WITHOUT WARRANTIES OR CONDITIONS OF ANY
// KIND, either express or implied. Please review the Licences for the specific language governing
// permissions and limitations relating to use of the SAFE Network Software.

use evmlib::utils::evm_network_from_env;
use std::env;

<<<<<<< HEAD
use crate::env_from_runtime_or_compiletime;

pub fn evm_network_from_env() -> evmlib::Network {
    let evm_network = env::var("EVM_NETWORK").ok();
    let arbitrum_flag = evm_network.as_deref() == Some("arbitrum-one");

    let (rpc_url, payment_token_address, chunk_payments_address) = if arbitrum_flag {
        (
            evmlib::Network::ArbitrumOne.rpc_url().to_string(),
            evmlib::Network::ArbitrumOne
                .payment_token_address()
                .encode_hex_with_prefix(),
            evmlib::Network::ArbitrumOne
                .chunk_payments_address()
                .encode_hex_with_prefix(),
        )
    } else {
        (
            env_from_runtime_or_compiletime!("RPC_URL").expect("`RPC_URL` not set"),
            env_from_runtime_or_compiletime!("PAYMENT_TOKEN_ADDRESS")
                .expect("`PAYMENT_TOKEN_ADDRESS` not set"),
            env_from_runtime_or_compiletime!("CHUNK_PAYMENTS_ADDRESS")
                .expect("`CHUNK_PAYMENTS_ADDRESS` not set"),
        )
    };

    evmlib::Network::Custom(CustomNetwork::new(
        &rpc_url,
        &payment_token_address,
        &chunk_payments_address,
    ))
}

pub fn get_funded_wallet() -> evmlib::wallet::Wallet {
    let network = evm_network_from_env();
=======
pub fn get_funded_wallet() -> evmlib::wallet::Wallet {
    let network =
        evm_network_from_env().expect("Failed to get EVM network from environment variables");
    // Default deployer wallet of the testnet.
    const DEFAULT_WALLET_PRIVATE_KEY: &str =
        "0xac0974bec39a17e36ba4a6b4d238ff944bacb478cbed5efcae784d7bf4f2ff80";
>>>>>>> ac6305f1

    let private_key = env_from_runtime_or_compiletime!("EVM_PRIVATE_KEY").unwrap_or_else(|| {
        "0xac0974bec39a17e36ba4a6b4d238ff944bacb478cbed5efcae784d7bf4f2ff80".to_string()
    });

    evmlib::wallet::Wallet::new_from_private_key(network, &private_key)
        .expect("Invalid private key")
}<|MERGE_RESOLUTION|>--- conflicted
+++ resolved
@@ -9,54 +9,14 @@
 use evmlib::utils::evm_network_from_env;
 use std::env;
 
-<<<<<<< HEAD
-use crate::env_from_runtime_or_compiletime;
-
-pub fn evm_network_from_env() -> evmlib::Network {
-    let evm_network = env::var("EVM_NETWORK").ok();
-    let arbitrum_flag = evm_network.as_deref() == Some("arbitrum-one");
-
-    let (rpc_url, payment_token_address, chunk_payments_address) = if arbitrum_flag {
-        (
-            evmlib::Network::ArbitrumOne.rpc_url().to_string(),
-            evmlib::Network::ArbitrumOne
-                .payment_token_address()
-                .encode_hex_with_prefix(),
-            evmlib::Network::ArbitrumOne
-                .chunk_payments_address()
-                .encode_hex_with_prefix(),
-        )
-    } else {
-        (
-            env_from_runtime_or_compiletime!("RPC_URL").expect("`RPC_URL` not set"),
-            env_from_runtime_or_compiletime!("PAYMENT_TOKEN_ADDRESS")
-                .expect("`PAYMENT_TOKEN_ADDRESS` not set"),
-            env_from_runtime_or_compiletime!("CHUNK_PAYMENTS_ADDRESS")
-                .expect("`CHUNK_PAYMENTS_ADDRESS` not set"),
-        )
-    };
-
-    evmlib::Network::Custom(CustomNetwork::new(
-        &rpc_url,
-        &payment_token_address,
-        &chunk_payments_address,
-    ))
-}
-
-pub fn get_funded_wallet() -> evmlib::wallet::Wallet {
-    let network = evm_network_from_env();
-=======
 pub fn get_funded_wallet() -> evmlib::wallet::Wallet {
     let network =
         evm_network_from_env().expect("Failed to get EVM network from environment variables");
     // Default deployer wallet of the testnet.
     const DEFAULT_WALLET_PRIVATE_KEY: &str =
         "0xac0974bec39a17e36ba4a6b4d238ff944bacb478cbed5efcae784d7bf4f2ff80";
->>>>>>> ac6305f1
 
-    let private_key = env_from_runtime_or_compiletime!("EVM_PRIVATE_KEY").unwrap_or_else(|| {
-        "0xac0974bec39a17e36ba4a6b4d238ff944bacb478cbed5efcae784d7bf4f2ff80".to_string()
-    });
+    let private_key = env::var("EVM_PRIVATE_KEY").unwrap_or(DEFAULT_WALLET_PRIVATE_KEY.to_string());
 
     evmlib::wallet::Wallet::new_from_private_key(network, &private_key)
         .expect("Invalid private key")
