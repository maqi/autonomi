[package]
authors = ["MaidSafe Developers <dev@maidsafe.net>"]
description = "Safe Node RPC Client"
documentation = "https://docs.rs/sn_node"
edition = "2021"
homepage = "https://maidsafe.net"
license = "GPL-3.0"
name = "sn_node_rpc_client"
readme = "README.md"
repository = "https://github.com/maidsafe/safe_network"
version = "0.6.29-rc.1"

[[bin]]
name = "safenode_rpc_client"
path = "src/main.rs"

[dependencies]
assert_fs = "1.0.0"
async-trait = "0.1"
bls = { package = "blsttc", version = "8.0.1" }
clap = { version = "4.2.1", features = ["derive"] }
color-eyre = "0.6.2"
hex = "~0.4.3"
libp2p = { version="0.53", features = ["kad"]}
libp2p-identity = { version="0.2.7", features = ["rand"] }
<<<<<<< HEAD
sn_client = { path = "../sn_client", version = "0.110.1-rc.1" }
sn_logging = { path = "../sn_logging", version = "0.2.34-rc.1" }
sn_node = { path = "../sn_node", version = "0.111.1-rc.1" }
sn_peers_acquisition = { path = "../sn_peers_acquisition", version = "0.5.1-rc.1" }
sn_protocol = { path = "../sn_protocol", version = "0.17.9-rc.1", features=["rpc"] }
sn_service_management = { path = "../sn_service_management", version = "0.3.12-rc.1" }
sn_transfers = { path = "../sn_transfers", version = "0.19.1-rc.1" }
=======
sn_client = { path = "../sn_client", version = "0.110.0" }
sn_logging = { path = "../sn_logging", version = "0.2.33" }
sn_node = { path = "../sn_node", version = "0.111.1" }
sn_peers_acquisition = { path = "../sn_peers_acquisition", version = "0.5.0" }
sn_protocol = { path = "../sn_protocol", version = "0.17.8", features=["rpc"] }
sn_service_management = { path = "../sn_service_management", version = "0.3.11" }
sn_transfers = { path = "../sn_transfers", version = "0.19.0" }
>>>>>>> 7d1ab72e
thiserror = "1.0.23"
# # watch out updating this, protoc compiler needs to be installed on all build systems
# # arm builds + musl are very problematic
tonic = { version = "0.6.2" }
tokio = { version = "1.32.0", features = ["rt"] }
tokio-stream = { version = "~0.1.12" }
tracing = { version = "~0.1.26" }
tracing-core = "0.1.30"

[lints]
workspace = true<|MERGE_RESOLUTION|>--- conflicted
+++ resolved
@@ -23,23 +23,13 @@
 hex = "~0.4.3"
 libp2p = { version="0.53", features = ["kad"]}
 libp2p-identity = { version="0.2.7", features = ["rand"] }
-<<<<<<< HEAD
 sn_client = { path = "../sn_client", version = "0.110.1-rc.1" }
 sn_logging = { path = "../sn_logging", version = "0.2.34-rc.1" }
-sn_node = { path = "../sn_node", version = "0.111.1-rc.1" }
+sn_node = { path = "../sn_node", version = "0.111.2-rc.1" }
 sn_peers_acquisition = { path = "../sn_peers_acquisition", version = "0.5.1-rc.1" }
 sn_protocol = { path = "../sn_protocol", version = "0.17.9-rc.1", features=["rpc"] }
 sn_service_management = { path = "../sn_service_management", version = "0.3.12-rc.1" }
 sn_transfers = { path = "../sn_transfers", version = "0.19.1-rc.1" }
-=======
-sn_client = { path = "../sn_client", version = "0.110.0" }
-sn_logging = { path = "../sn_logging", version = "0.2.33" }
-sn_node = { path = "../sn_node", version = "0.111.1" }
-sn_peers_acquisition = { path = "../sn_peers_acquisition", version = "0.5.0" }
-sn_protocol = { path = "../sn_protocol", version = "0.17.8", features=["rpc"] }
-sn_service_management = { path = "../sn_service_management", version = "0.3.11" }
-sn_transfers = { path = "../sn_transfers", version = "0.19.0" }
->>>>>>> 7d1ab72e
 thiserror = "1.0.23"
 # # watch out updating this, protoc compiler needs to be installed on all build systems
 # # arm builds + musl are very problematic
