--- conflicted
+++ resolved
@@ -7,12 +7,8 @@
 // permissions and limitations relating to use of the SAFE Network Software.
 
 use bytes::Bytes;
-use futures::StreamExt as _;
 use libp2p::kad::Quorum;
-<<<<<<< HEAD
 use tokio::task::JoinError;
-=======
->>>>>>> b6e92183
 
 use std::collections::HashSet;
 use std::sync::LazyLock;
@@ -63,6 +59,8 @@
     PayError(#[from] PayError),
     #[error("Serialization error: {0}")]
     Serialization(String),
+    #[error("Join error uploading chunk.")]
+    JoinError(#[from] JoinError),
     #[error("A wallet error occurred.")]
     Wallet(#[from] sn_evm::EvmError),
     #[error("The vault owner key does not match the client's public key")]
@@ -148,22 +146,13 @@
 
         // Upload all the chunks in parallel including the data map chunk
         debug!("Uploading {} chunks", chunks.len());
-<<<<<<< HEAD
         let mut upload_tasks = vec![];
-=======
-        let mut tasks = futures::stream::FuturesUnordered::new();
-
->>>>>>> b6e92183
         for chunk in chunks.into_iter().chain(std::iter::once(data_map_chunk)) {
             let self_clone = self.clone();
             let address = *chunk.address();
             if let Some(proof) = payment_proofs.get(chunk.name()) {
                 let proof_clone = proof.clone();
-<<<<<<< HEAD
                 upload_tasks.push(async move {
-=======
-                tasks.push(async move {
->>>>>>> b6e92183
                     self_clone
                         .chunk_upload_with_payment(chunk, proof_clone)
                         .await
@@ -173,7 +162,6 @@
                 debug!("Chunk at {address:?} was already paid for so skipping");
             }
         }
-<<<<<<< HEAD
         let uploads = process_tasks_with_max_concurrency(upload_tasks, *CHUNK_UPLOAD_BATCH_SIZE)
             .await
             .inspect_err(|err| error!("Join error uploading chunk: {err:?}"))
@@ -189,12 +177,6 @@
         let uploads: Result<Vec<_>, _> = uploads.into_iter().collect();
         uploads.inspect_err(|err| error!("Error uploading chunk: {err:?}"))?;
         let record_count = ok_uploads;
-=======
-        while let Some(result) = tasks.next().await {
-            result.inspect_err(|err| error!("Error uploading chunk: {err:?}"))?;
-            record_count += 1;
-        }
->>>>>>> b6e92183
 
         // Reporting
         if let Some(channel) = self.client_event_sender.as_ref() {
