--- conflicted
+++ resolved
@@ -135,24 +135,15 @@
         #[wasm_bindgen(js_name = putUserDataToVault)]
         pub async fn put_user_data_to_vault(
             &self,
-<<<<<<< HEAD
-            vault: Vec<u8>,
+            user_data: JsUserData,
             wallet: &JsWallet,
-=======
-            user_data: JsUserData,
-            wallet: &mut JsWallet,
->>>>>>> 0ccde605
             secret_key: Vec<u8>,
         ) -> Result<(), JsError> {
             let secret_key: [u8; 32] = secret_key[..].try_into()?;
             let secret_key = SecretKey::from_bytes(secret_key)?;
 
             self.0
-<<<<<<< HEAD
-                .write_bytes_to_vault(vault, &wallet.0, &secret_key)
-=======
                 .put_user_data_to_vault(&secret_key, &wallet.0, user_data.0)
->>>>>>> 0ccde605
                 .await?;
 
             Ok(())
