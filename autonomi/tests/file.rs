--- conflicted
+++ resolved
@@ -1,6 +1,3 @@
-<<<<<<< HEAD
-#![cfg(all(feature = "files", feature = "fs"))]
-=======
 // Copyright 2024 MaidSafe.net limited.
 //
 // This SAFE Network Software is licensed to you under The General Public License (GPL), version 3.
@@ -9,8 +6,7 @@
 // KIND, either express or implied. Please review the Licences for the specific language governing
 // permissions and limitations relating to use of the SAFE Network Software.
 
-#![cfg(feature = "files")]
->>>>>>> cbb89f98
+#![cfg(all(feature = "files", feature = "fs"))]
 
 mod common;
 
