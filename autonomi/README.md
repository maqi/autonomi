--- conflicted
+++ resolved
@@ -29,25 +29,15 @@
 3. Run a local network with the `local-discovery` feature and use the local evm node. 
 
 ```sh
-<<<<<<< HEAD
-cargo run --bin=safenode-manager --features=local-discovery -- local run --build --clean --rewards-address <ETHEREUM_ADDRESS> evm-custom --rpc-url <RPC_URL> --payment-token-address <TOKEN_ADDRESS> --data-payments-address <CONTRACT_ADDRESS>
-=======
 cargo run --bin=safenode-manager --features=local-discovery -- local run --build --clean --rewards-address <ETHEREUM_ADDRESS> evm-local
->>>>>>> b4c6a1a3
 ```
 
 4. Then run the tests with the `local` feature and pass the EVM params again:
 
 ```sh
-<<<<<<< HEAD
-$ RPC_URL=<RPC_URL> PAYMENT_TOKEN_ADDRESS=<TOKEN_ADDRESS> DATA_PAYMENTS_ADDRESS=<CONTRACT_ADDRESS> cargo test --package=autonomi --features=local
-# Or with logs
-$ RUST_LOG=autonomi RPC_URL=<RPC_URL> PAYMENT_TOKEN_ADDRESS=<TOKEN_ADDRESS> DATA_PAYMENTS_ADDRESS=<CONTRACT_ADDRESS> cargo test --package=autonomi --features=local -- --nocapture
-=======
 $ EVM_NETWORK=local cargo test --package=autonomi --features=local
 # Or with logs
 $ RUST_LOG=autonomi EVM_NETWORK=local cargo test --package=autonomi --features=local -- --nocapture
->>>>>>> b4c6a1a3
 ```
 
 ### Using a live testnet or mainnet
